--- conflicted
+++ resolved
@@ -18,26 +18,17 @@
 async-trait = "0.1.74"
 clap = { version = "^4.4", features = ["derive"] }
 contract-bindings = { path = "../../contract-bindings" }
-<<<<<<< HEAD
-crs = { git = "https://github.com/alxiong/crs", rev = "4f320d819514a50138dd114440b3b3e30e83a081" }
 diff-test-bn254 = { git = "https://github.com/EspressoSystems/solidity-bn254.git" }
-=======
 crs = { git = "https://github.com/alxiong/crs" }
-diff-test-bn254 = { git = "https://github.com/EspressoSystems/solidity-bn254.git", tag = "v0.2.0" }
->>>>>>> 1c59f655
 digest = { version = "0.10", default-features = false, features = ["alloc"] }
 ethereum-types = { version = "^0.14", features = ["impl-serde"] }
 ethers = { version = "2.0.4" }
 ethers-providers = "2.0.4"
 hex = "0.4.3"
-<<<<<<< HEAD
 hotshot-stake-table = { workspace = true }
 hotshot-state-prover = { workspace = true }
 hotshot-types = { workspace = true }
-itertools = "0.10.3"
-=======
 itertools = "0.12.0"
->>>>>>> 1c59f655
 jf-plonk = { workspace = true }
 jf-primitives = { workspace = true }
 jf-relation = { workspace = true }
