{
  description = "Espresso Decentralized Sequencer";

  nixConfig = {
    extra-substituters = [ "https://espresso-systems-private.cachix.org" ];
    extra-trusted-public-keys = [ "espresso-systems-private.cachix.org-1:LHYk03zKQCeZ4dvg3NctyCq88e44oBZVug5LpYKjPRI=" ];
  };

  inputs.nixpkgs.url = "github:NixOS/nixpkgs/nixos-unstable";
  inputs.rust-overlay.url = "github:oxalica/rust-overlay";

  inputs.fenix.url = "github:nix-community/fenix";
  inputs.fenix.inputs.nixpkgs.follows = "nixpkgs";

  inputs.flake-utils.url = "github:numtide/flake-utils";

  inputs.foundry.url = "github:shazow/foundry.nix/monthly"; # Use monthly branch for permanent releases
  inputs.solc-bin.url = "github:EspressoSystems/nix-solc-bin";

  inputs.flake-compat.url = "github:edolstra/flake-compat";
  inputs.flake-compat.flake = false;

  inputs.pre-commit-hooks.url = "github:cachix/pre-commit-hooks.nix";

  outputs = { self, nixpkgs, rust-overlay, flake-utils, flake-compat, pre-commit-hooks, fenix, foundry, solc-bin, ... }:
    flake-utils.lib.eachDefaultSystem (system:
      let
        info = builtins.split "\([a-zA-Z0-9_]+\)" system;
        arch = (builtins.elemAt (builtins.elemAt info 1) 0);
        os = (builtins.elemAt (builtins.elemAt info 3) 0);
<<<<<<< HEAD
        RUST_LOG = "info,libp2p=off,isahc=error,surf=error";
        overlays = [ (import rust-overlay) ];
=======
        overlays = [
          (import rust-overlay)
          foundry.overlay
          solc-bin.overlays.default
        ];
>>>>>>> 4d604093
        pkgs = import nixpkgs {
          inherit system overlays;
        };
      in
      with pkgs;
      {
        checks = {
          pre-commit-check = pre-commit-hooks.lib.${system}.run {
            src = ./.;
            hooks = {
              doc = {
                enable = true;
                description = "Generate figures";
                entry = "make doc";
                types_or = [ "plantuml" ];
                pass_filenames = false;
              };
              cargo-fmt = {
                enable = true;
                description = "Enforce rustfmt";
                entry = "cargo fmt --all";
                pass_filenames = false;
              };
              cargo-sort = {
                enable = true;
                description = "Ensure Cargo.toml are sorted";
                entry = "cargo sort -g -w";
                pass_filenames = false;
              };
              cargo-clippy = {
                enable = true;
                description = "Run clippy";
                entry = "cargo clippy --workspace --all-features --all-targets -- -D warnings";
                pass_filenames = false;
              };
            };
          };
        };
        devShells.default =
          let
            stableToolchain = pkgs.rust-bin.stable.latest.minimal.override {
              extensions = [ "rustfmt" "clippy" "llvm-tools-preview" "rust-src" ];
            };
            # nixWithFlakes allows pre v2.4 nix installations to use
            # flake commands (like `nix flake update`)
            nixWithFlakes = pkgs.writeShellScriptBin "nix" ''
              exec ${pkgs.nixFlakes}/bin/nix --experimental-features "nix-command flakes" "$@"
            '';
            solc = pkgs.solc-bin.latest;
          in
          mkShell
            {
              buildInputs = [
                # Rust dependencies
                pkgconfig
                openssl
                curl
                protobuf # to compile libp2p-autonat
                stableToolchain

                # Rust tools
                cargo-edit
                cargo-watch
                cargo-sort
                just
                fenix.packages.${system}.rust-analyzer

                # Tools
                nixWithFlakes
                entr

                # Figures
                graphviz
                plantuml
                coreutils

                foundry-bin
                solc
              ] ++ lib.optionals stdenv.isDarwin [ darwin.apple_sdk.frameworks.SystemConfiguration ];
              shellHook = ''
                # Prevent cargo aliases from using programs in `~/.cargo` to avoid conflicts
                # with rustup installations.
                export CARGO_HOME=$HOME/.cargo-nix
              '' + self.checks.${system}.pre-commit-check.shellHook;
              RUST_SRC_PATH = "${stableToolchain}/lib/rustlib/src/rust/library";
              RUST_BACKTRACE = 1;
<<<<<<< HEAD
              inherit RUST_LOG;
=======
              RUST_LOG = "info,libp2p=off";
              FOUNDRY_SOLC = "${solc}/bin/solc";
>>>>>>> 4d604093
            };
        devShells.staticShell =
          let
            muslPkgs = import nixpkgs {
              localSystem = system;
              crossSystem = { config = "${arch}-unknown-${os}-musl"; };
            };
            stableMuslRustToolchain =
              pkgs.rust-bin.stable.latest.minimal.override {
                extensions = [ "rustfmt" "clippy" "llvm-tools-preview" "rust-src" ];
                targets = [ "${arch}-unknown-${os}-musl" ];
              };
            opensslMusl = muslPkgs.openssl.override { static = true; };
            curlMusl = (muslPkgs.pkgsStatic.curl.override {
              http2Support = false;
              libssh2 = muslPkgs.pkgsStatic.libssh2.dev;
              zstdSupport = false;
              idnSupport = false;
            }).overrideAttrs (oldAttrs:
              let confFlags = oldAttrs.configureFlags;
              in {
                configureFlags = (muslPkgs.lib.take 13 confFlags)
                  ++ (muslPkgs.lib.drop 14 confFlags)
                  ++ [ (muslPkgs.lib.withFeature true "libssh2") ];
              });
          in
          mkShell {
            DEP_CURL_STATIC = "y";
            "CARGO_TARGET_${pkgs.lib.toUpper arch}_UNKNOWN_${pkgs.lib.toUpper os}_MUSL_LINKER" =
              "${pkgs.llvmPackages_latest.lld}/bin/lld";
            RUSTFLAGS =
              "-C target-feature=+crt-static -L${opensslMusl.out}/lib/ -L${curlMusl.out}/lib -L${muslPkgs.pkgsStatic.zstd.out}/lib -L${muslPkgs.pkgsStatic.libssh2}/lib -L${muslPkgs.pkgsStatic.openssl}/lib -lssh2";
            OPENSSL_STATIC = "true";
            OPENSSL_DIR = "-L${muslPkgs.pkgsStatic.openssl}";
            OPENSSL_INCLUDE_DIR = "${opensslMusl.dev}/include/";
            OPENSSL_LIB_DIR = "${opensslMusl.dev}/lib/";
            CARGO_BUILD_TARGET = "${arch}-unknown-${os}-musl";
            buildInputs = with pkgs;
              [ protobuf stableMuslRustToolchain fd cmake ];
            meta.broken = if "${os}" == "darwin" then true else false;

            inherit RUST_LOG;
          };
      }
    );
}<|MERGE_RESOLUTION|>--- conflicted
+++ resolved
@@ -28,16 +28,12 @@
         info = builtins.split "\([a-zA-Z0-9_]+\)" system;
         arch = (builtins.elemAt (builtins.elemAt info 1) 0);
         os = (builtins.elemAt (builtins.elemAt info 3) 0);
-<<<<<<< HEAD
         RUST_LOG = "info,libp2p=off,isahc=error,surf=error";
-        overlays = [ (import rust-overlay) ];
-=======
         overlays = [
           (import rust-overlay)
           foundry.overlay
           solc-bin.overlays.default
         ];
->>>>>>> 4d604093
         pkgs = import nixpkgs {
           inherit system overlays;
         };
@@ -124,12 +120,8 @@
               '' + self.checks.${system}.pre-commit-check.shellHook;
               RUST_SRC_PATH = "${stableToolchain}/lib/rustlib/src/rust/library";
               RUST_BACKTRACE = 1;
-<<<<<<< HEAD
               inherit RUST_LOG;
-=======
-              RUST_LOG = "info,libp2p=off";
               FOUNDRY_SOLC = "${solc}/bin/solc";
->>>>>>> 4d604093
             };
         devShells.staticShell =
           let
