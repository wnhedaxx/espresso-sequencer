--- conflicted
+++ resolved
@@ -193,13 +193,10 @@
             nixWithFlakes
             nixpkgs-fmt
             entr
-<<<<<<< HEAD
+            process-compose
             # `postgresql` defaults to an older version (15), so we select the latest version (16)
             # explicitly.
             postgresql_16
-=======
-            process-compose
->>>>>>> 13a737c7
 
             # Figures
             graphviz
