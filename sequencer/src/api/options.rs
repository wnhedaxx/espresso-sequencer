//! Sequencer-specific API options and initialization.

use super::{
    data_source::{
        provider, SequencerDataSource, StateDataSource, StateSignatureDataSource, SubmitDataSource,
    },
    endpoints, fs, sql,
    update::update_loop,
    AppState, SequencerNode,
};
use crate::{
    api::state_signature::state_signature_loop, context::SequencerContext, network, persistence,
<<<<<<< HEAD
    Event, Leaf, SavedLeaf,
=======
>>>>>>> e900397f
};
use anyhow::bail;
use async_std::{
    sync::{Arc, RwLock},
    task::spawn,
};
use clap::Parser;
use futures::future::{BoxFuture, TryFutureExt};
use hotshot_query_service::{
    data_source::{ExtensibleDataSource, MetricsDataSource},
    status::{self, UpdateStatusData},
    Error,
};
use hotshot_types::traits::metrics::{Metrics, NoMetrics};
use tide_disco::{
    method::{ReadState, WriteState},
    App, Url,
};

#[derive(Clone, Debug)]
pub struct Options {
    pub http: Http,
    pub query: Option<Query>,
    pub submit: Option<Submit>,
    pub status: Option<Status>,
    pub state: Option<State>,
    pub storage_fs: Option<persistence::fs::Options>,
    pub storage_sql: Option<persistence::sql::Options>,
    pub saved_leaf: SavedLeaf,
}

impl From<Http> for Options {
    fn from(http: Http) -> Self {
        Self {
            http,
            query: None,
            submit: None,
            status: None,
            state: None,
            storage_fs: None,
            storage_sql: None,
            saved_leaf: SavedLeaf::None,
        }
    }
}

impl Options {
    /// Add a query API module backed by a Postgres database.
    pub fn query_sql(mut self, query: Query, storage: persistence::sql::Options) -> Self {
        self.query = Some(query);
        self.storage_sql = Some(storage);
        self
    }

    /// Add a query API module backed by the file system.
    pub fn query_fs(mut self, query: Query, storage: persistence::fs::Options) -> Self {
        self.query = Some(query);
        self.storage_fs = Some(storage);
        self
    }

    /// Add a submit API module.
    pub fn submit(mut self, opt: Submit) -> Self {
        self.submit = Some(opt);
        self
    }

    /// Add a status API module.
    pub fn status(mut self, opt: Status) -> Self {
        self.status = Some(opt);
        self
    }

<<<<<<< HEAD
    /// Add a saved leaf or leaf commitment to load consensus state from.
    pub fn with_saved_leaf(mut self, leaf: SavedLeaf) -> Self {
        self.saved_leaf = leaf;
=======
    /// Add a state API module.
    pub fn state(mut self, opt: State) -> Self {
        self.state = Some(opt);
>>>>>>> e900397f
        self
    }

    /// Whether these options will run the query API.
    pub fn has_query_module(&self) -> bool {
        self.query.is_some() && (self.storage_fs.is_some() || self.storage_sql.is_some())
    }

    /// Start the server.
    ///
    /// The function `init_context` is used to create a sequencer context from a metrics object and
    /// optional saved consensus state. The metrics object is created from the API data source, so
    /// that consensus will populuate metrics that can then be read and served by the API.
    pub async fn serve<N, F>(mut self, init_context: F) -> anyhow::Result<SequencerNode<N>>
    where
        N: network::Type,
        F: FnOnce(Option<Leaf>, Box<dyn Metrics>) -> BoxFuture<'static, SequencerContext<N>>,
    {
        // The server state type depends on whether we are running a query or status API or not, so
        // we handle the two cases differently.
        let node = if let Some(query_opt) = self.query.take() {
            if let Some(opt) = self.storage_sql.take() {
                self.init_with_query_module::<N, sql::DataSource>(query_opt, opt, init_context)
                    .await?
            } else if let Some(opt) = self.storage_fs.take() {
                self.init_with_query_module::<N, fs::DataSource>(query_opt, opt, init_context)
                    .await?
            } else {
                bail!("query module requested but not storage provided");
            }
        } else if self.status.is_some() {
            // If a status API is requested but no availability API, we use the `MetricsDataSource`,
            // which allows us to run the status API with no persistent storage.
            let ds = MetricsDataSource::default();

            // If we have no availability API, we cannot load a saved leaf from local storage, so we
            // better have been provided the leaf ahead of time if we want it at all.
            let saved_leaf = self.saved_leaf.assert_resolved()?;

            let mut context = init_context(saved_leaf, ds.populate_metrics()).await;
            let mut app = App::<_, Error>::with_state(Arc::new(RwLock::new(
                ExtensibleDataSource::new(ds, context.clone()),
            )));

            // Get an event stream from the handle to use for populating the query data with
            // consensus events.
            //
            // We must do this _before_ starting consensus on the handle, otherwise we could miss
            // the first events emitted by consensus.
            let events = context.consensus_mut().get_event_stream();

            // Initialize status API.
            let status_api = status::define_api(&Default::default())?;
            app.register_module("status", status_api)?;

            self.init_hotshot_modules(&mut app)?;

            SequencerNode {
                context: context.clone(),
                update_task: Some(spawn(async move {
                    futures::join!(
                        app.serve(format!("0.0.0.0:{}", self.http.port))
                            .map_err(anyhow::Error::from),
                        state_signature_loop(context, events),
                    )
                    .0
                })),
            }
        } else {
            // If no status or availability API is requested, we don't need metrics or a query
            // service data source. The only app state is the HotShot handle, which we use to submit
            // transactions.
            //
            // If we have no availability API, we cannot load a saved leaf from local storage, so we
            // better have been provided the leaf ahead of time if we want it at all.
            let saved_leaf = self.saved_leaf.assert_resolved()?;
            let mut context = init_context(saved_leaf, Box::new(NoMetrics)).await;
            let mut app = App::<_, Error>::with_state(RwLock::new(context.clone()));

            // Get an event stream from the handle to use for populating the query data with
            // consensus events.
            //
            // We must do this _before_ starting consensus on the handle, otherwise we could miss
            // the first events emitted by consensus.
            let events = context.consensus_mut().get_event_stream();

            self.init_hotshot_modules(&mut app)?;

            SequencerNode {
                context: context.clone(),
                update_task: Some(spawn(async move {
                    futures::join!(
                        app.serve(format!("0.0.0.0:{}", self.http.port))
                            .map_err(anyhow::Error::from),
                        state_signature_loop(context, events),
                    )
                    .0
                })),
            }
        };

        Ok(node)
    }

    async fn init_with_query_module<N, D>(
        self,
        query_opt: Query,
        mod_opt: D::Options,
        init_context: impl FnOnce(Box<dyn Metrics>) -> BoxFuture<'static, SequencerContext<N>>,
    ) -> anyhow::Result<SequencerNode<N>>
    where
        N: network::Type,
        D: SequencerDataSource + Send + Sync + 'static,
    {
        type State<N, D> = Arc<RwLock<AppState<N, D>>>;

        let ds = D::create(mod_opt, provider(query_opt.peers), false).await?;
        let metrics = ds.populate_metrics();

        // Start up handle
        let mut context = init_context(metrics).await;

        // Get an event stream from the handle to use for populating the query data with
        // consensus events.
        //
        // We must do this _before_ starting consensus on the handle, otherwise we could miss
        // the first events emitted by consensus.
        let events = context.consensus_mut().get_event_stream();

        let events_for_state_signature = context.consensus_mut().get_event_stream();

        let state: State<N, D> =
            Arc::new(RwLock::new(ExtensibleDataSource::new(ds, context.clone())));
        let mut app = App::<_, Error>::with_state(state.clone());

        // Initialize status API
        if self.status.is_some() {
            let status_api = status::define_api::<State<N, D>>(&Default::default())?;
            app.register_module("status", status_api)?;
        }

        // Initialize availability API
        let availability_api = endpoints::availability::<N, D>()?;
        app.register_module("availability", availability_api)?;

        self.init_hotshot_modules(&mut app)?;

        Ok(SequencerNode {
            context: context.clone(),
            update_task: spawn(async move {
                futures::join!(
                    app.serve(format!("0.0.0.0:{}", self.http.port))
                        .map_err(anyhow::Error::from),
                    update_loop(state, events),
                    state_signature_loop(context, events_for_state_signature),
                )
                .0
            }),
        })
    }

    /// Initialize the modules for interacting with HotShot.
    ///
    /// This function adds the `submit`, `state`, and `state_signature` API modules to the given
    /// app. These modules only require a HotShot handle as state, and thus they work with any data
    /// source, so initialization is the same no matter what mode the service is running in.
    fn init_hotshot_modules<N, S>(&self, app: &mut App<S, Error>) -> anyhow::Result<()>
    where
        S: 'static + Send + Sync + ReadState + WriteState,
        S::State: Send + Sync + SubmitDataSource<N> + StateSignatureDataSource<N> + StateDataSource,
        N: network::Type,
    {
        // Initialize submit API
        if self.submit.is_some() {
            let submit_api = endpoints::submit()?;
            app.register_module("submit", submit_api)?;
        }

        // Initialize state API.
        if self.state.is_some() {
            tracing::info!("initializing state API");
            let state_api = endpoints::state()?;
            app.register_module("state", state_api)?;
        }

        let state_signature_api = endpoints::state_signature()?;
        app.register_module("state-signature", state_signature_api)?;

        Ok(())
    }
}

/// The minimal HTTP API.
///
/// The API automatically includes health and version endpoints. Additional API modules can be
/// added by including the query-api or submit-api modules.
#[derive(Parser, Clone, Debug)]
pub struct Http {
    /// Port that the HTTP API will use.
    #[clap(long, env = "ESPRESSO_SEQUENCER_API_PORT")]
    pub port: u16,
}

/// Options for the submission API module.
#[derive(Parser, Clone, Copy, Debug, Default)]
pub struct Submit;

/// Options for the status API module.
#[derive(Parser, Clone, Copy, Debug, Default)]
pub struct Status;

/// Options for the state API module.
#[derive(Parser, Clone, Copy, Debug, Default)]
<<<<<<< HEAD
pub struct Query;

async fn init_with_query_module<N, D>(
    opt: Options,
    mod_opt: D::Options,
    init_context: impl FnOnce(Option<Leaf>, Box<dyn Metrics>) -> BoxFuture<'static, SequencerContext<N>>,
) -> anyhow::Result<SequencerNode<N>>
where
    N: network::Type,
    D: SequencerDataSource + Send + Sync + 'static,
{
    type State<N, D> = Arc<RwLock<AppState<N, D>>>;

    let ds = D::create(mod_opt, false).await?;
    let metrics = ds.populate_metrics();

    // Load the saved leaf from storage, if required.
    let saved_leaf = opt
        .saved_leaf
        .resolve(|h| {
            let ds = &ds;
            async move { ds.get_leaf(h).await.await.leaf().clone() }
        })
        .await;

    // Start up handle
    let mut context = init_context(saved_leaf, metrics).await;

    // Get an event stream from the handle to use for populating the query data with
    // consensus events.
    //
    // We must do this _before_ starting consensus on the handle, otherwise we could miss
    // the first events emitted by consensus.
    let events = context
        .consensus_mut()
        .get_event_stream(Default::default())
        .await
        .0;

    let decided_event_filter = FilterEvent(Arc::new(|event| {
        matches!(
            event,
            Event {
                event: hotshot_types::event::EventType::Decide { .. },
                ..
            }
        )
    }));

    let events_for_state_signature = context
        .consensus_mut()
        .get_event_stream(decided_event_filter)
        .await
        .0;

    let state: State<N, D> = Arc::new(RwLock::new(ExtensibleDataSource::new(ds, context.clone())));
    let mut app = App::<_, Error>::with_state(state.clone());

    // Initialize submit API
    if opt.submit.is_some() {
        let submit_api = endpoints::submit::<N, State<N, D>>()?;
        app.register_module("submit", submit_api)?;
    }

    // Initialize status API
    if opt.status.is_some() {
        let status_api = status::define_api::<State<N, D>>(&Default::default())?;
        app.register_module("status", status_api)?;
    }

    // Initialize availability API
    let availability_api = endpoints::availability::<N, D>()?;
    app.register_module("availability", availability_api)?;

    let state_signature_api = endpoints::state_signature()?;
    app.register_module("state-signature", state_signature_api)?;

    Ok(SequencerNode {
        context: context.clone(),
        update_task: Some(spawn(async move {
            futures::join!(
                app.serve(format!("0.0.0.0:{}", opt.http.port))
                    .map_err(anyhow::Error::from),
                update_loop(state, events),
                state_signature_loop(context, events_for_state_signature),
            )
            .0
        })),
    })
=======
pub struct State;

/// Options for the query API module.
#[derive(Parser, Clone, Debug, Default)]
pub struct Query {
    /// Peers for fetching missing data for the query service.
    #[clap(long, env = "ESPRESSO_SEQUENCER_API_PEERS")]
    pub peers: Vec<Url>,
>>>>>>> e900397f
}<|MERGE_RESOLUTION|>--- conflicted
+++ resolved
@@ -10,10 +10,7 @@
 };
 use crate::{
     api::state_signature::state_signature_loop, context::SequencerContext, network, persistence,
-<<<<<<< HEAD
-    Event, Leaf, SavedLeaf,
-=======
->>>>>>> e900397f
+    Leaf, SavedLeaf,
 };
 use anyhow::bail;
 use async_std::{
@@ -87,15 +84,15 @@
         self
     }
 
-<<<<<<< HEAD
+    /// Add a state API module.
+    pub fn state(mut self, opt: State) -> Self {
+        self.state = Some(opt);
+        self
+    }
+
     /// Add a saved leaf or leaf commitment to load consensus state from.
     pub fn with_saved_leaf(mut self, leaf: SavedLeaf) -> Self {
         self.saved_leaf = leaf;
-=======
-    /// Add a state API module.
-    pub fn state(mut self, opt: State) -> Self {
-        self.state = Some(opt);
->>>>>>> e900397f
         self
     }
 
@@ -133,7 +130,7 @@
 
             // If we have no availability API, we cannot load a saved leaf from local storage, so we
             // better have been provided the leaf ahead of time if we want it at all.
-            let saved_leaf = self.saved_leaf.assert_resolved()?;
+            let saved_leaf = self.saved_leaf.take().assert_resolved()?;
 
             let mut context = init_context(saved_leaf, ds.populate_metrics()).await;
             let mut app = App::<_, Error>::with_state(Arc::new(RwLock::new(
@@ -171,7 +168,7 @@
             //
             // If we have no availability API, we cannot load a saved leaf from local storage, so we
             // better have been provided the leaf ahead of time if we want it at all.
-            let saved_leaf = self.saved_leaf.assert_resolved()?;
+            let saved_leaf = self.saved_leaf.take().assert_resolved()?;
             let mut context = init_context(saved_leaf, Box::new(NoMetrics)).await;
             let mut app = App::<_, Error>::with_state(RwLock::new(context.clone()));
 
@@ -201,10 +198,13 @@
     }
 
     async fn init_with_query_module<N, D>(
-        self,
+        mut self,
         query_opt: Query,
         mod_opt: D::Options,
-        init_context: impl FnOnce(Box<dyn Metrics>) -> BoxFuture<'static, SequencerContext<N>>,
+        init_context: impl FnOnce(
+            Option<Leaf>,
+            Box<dyn Metrics>,
+        ) -> BoxFuture<'static, SequencerContext<N>>,
     ) -> anyhow::Result<SequencerNode<N>>
     where
         N: network::Type,
@@ -215,8 +215,18 @@
         let ds = D::create(mod_opt, provider(query_opt.peers), false).await?;
         let metrics = ds.populate_metrics();
 
+        // Load the saved leaf from storage, if required.
+        let saved_leaf = self
+            .saved_leaf
+            .take()
+            .resolve(|h| {
+                let ds = &ds;
+                async move { ds.get_leaf(h).await.await.leaf().clone() }
+            })
+            .await;
+
         // Start up handle
-        let mut context = init_context(metrics).await;
+        let mut context = init_context(saved_leaf, metrics).await;
 
         // Get an event stream from the handle to use for populating the query data with
         // consensus events.
@@ -245,7 +255,7 @@
 
         Ok(SequencerNode {
             context: context.clone(),
-            update_task: spawn(async move {
+            update_task: Some(spawn(async move {
                 futures::join!(
                     app.serve(format!("0.0.0.0:{}", self.http.port))
                         .map_err(anyhow::Error::from),
@@ -253,7 +263,7 @@
                     state_signature_loop(context, events_for_state_signature),
                 )
                 .0
-            }),
+            })),
         })
     }
 
@@ -309,97 +319,6 @@
 
 /// Options for the state API module.
 #[derive(Parser, Clone, Copy, Debug, Default)]
-<<<<<<< HEAD
-pub struct Query;
-
-async fn init_with_query_module<N, D>(
-    opt: Options,
-    mod_opt: D::Options,
-    init_context: impl FnOnce(Option<Leaf>, Box<dyn Metrics>) -> BoxFuture<'static, SequencerContext<N>>,
-) -> anyhow::Result<SequencerNode<N>>
-where
-    N: network::Type,
-    D: SequencerDataSource + Send + Sync + 'static,
-{
-    type State<N, D> = Arc<RwLock<AppState<N, D>>>;
-
-    let ds = D::create(mod_opt, false).await?;
-    let metrics = ds.populate_metrics();
-
-    // Load the saved leaf from storage, if required.
-    let saved_leaf = opt
-        .saved_leaf
-        .resolve(|h| {
-            let ds = &ds;
-            async move { ds.get_leaf(h).await.await.leaf().clone() }
-        })
-        .await;
-
-    // Start up handle
-    let mut context = init_context(saved_leaf, metrics).await;
-
-    // Get an event stream from the handle to use for populating the query data with
-    // consensus events.
-    //
-    // We must do this _before_ starting consensus on the handle, otherwise we could miss
-    // the first events emitted by consensus.
-    let events = context
-        .consensus_mut()
-        .get_event_stream(Default::default())
-        .await
-        .0;
-
-    let decided_event_filter = FilterEvent(Arc::new(|event| {
-        matches!(
-            event,
-            Event {
-                event: hotshot_types::event::EventType::Decide { .. },
-                ..
-            }
-        )
-    }));
-
-    let events_for_state_signature = context
-        .consensus_mut()
-        .get_event_stream(decided_event_filter)
-        .await
-        .0;
-
-    let state: State<N, D> = Arc::new(RwLock::new(ExtensibleDataSource::new(ds, context.clone())));
-    let mut app = App::<_, Error>::with_state(state.clone());
-
-    // Initialize submit API
-    if opt.submit.is_some() {
-        let submit_api = endpoints::submit::<N, State<N, D>>()?;
-        app.register_module("submit", submit_api)?;
-    }
-
-    // Initialize status API
-    if opt.status.is_some() {
-        let status_api = status::define_api::<State<N, D>>(&Default::default())?;
-        app.register_module("status", status_api)?;
-    }
-
-    // Initialize availability API
-    let availability_api = endpoints::availability::<N, D>()?;
-    app.register_module("availability", availability_api)?;
-
-    let state_signature_api = endpoints::state_signature()?;
-    app.register_module("state-signature", state_signature_api)?;
-
-    Ok(SequencerNode {
-        context: context.clone(),
-        update_task: Some(spawn(async move {
-            futures::join!(
-                app.serve(format!("0.0.0.0:{}", opt.http.port))
-                    .map_err(anyhow::Error::from),
-                update_loop(state, events),
-                state_signature_loop(context, events_for_state_signature),
-            )
-            .0
-        })),
-    })
-=======
 pub struct State;
 
 /// Options for the query API module.
@@ -408,5 +327,4 @@
     /// Peers for fetching missing data for the query service.
     #[clap(long, env = "ESPRESSO_SEQUENCER_API_PEERS")]
     pub peers: Vec<Url>,
->>>>>>> e900397f
 }