--- conflicted
+++ resolved
@@ -71,9 +71,8 @@
     {
         // The server state type depends on whether we are running a query API or not, so we handle
         // the two cases differently.
-<<<<<<< HEAD
         let node = if let Some(opt) = self.query_sql {
-            init_with_query_module::<N, sql::DataSource<N>>(
+            init_with_query_module::<N, sql::DataSource>(
                 opt,
                 init_handle,
                 self.submit.is_some(),
@@ -81,11 +80,7 @@
             )
             .await?
         } else if let Some(opt) = self.query_fs {
-            init_with_query_module::<N, fs::DataSource<N>>(
-=======
-        let node = if let Some(opt) = self.query_fs {
             init_with_query_module::<N, fs::DataSource>(
->>>>>>> 87892399
                 opt,
                 init_handle,
                 self.submit.is_some(),
