use crate::{api, persistence, Leaf};
use clap::{error::ErrorKind, Args, FromArgMatches, Parser};
use cld::ClDuration;
<<<<<<< HEAD
use commit::Commitment;
=======
use hotshot_types::signature_key::BLSPrivKey;
>>>>>>> e900397f
use snafu::Snafu;
use std::collections::HashSet;
use std::iter::once;
use std::str::FromStr;
use std::time::Duration;
use url::Url;

// This options struct is a bit unconventional. The sequencer has multiple optional modules which
// can be added, in any combination, to the service. These include, for example, the API server.
// Each of these modules has its own options, which are all required if the module is added but can
// be omitted otherwise. Clap doesn't have a good way to handle "grouped" arguments like this (they
// have something called an argument group, but it's different). Sub-commands do exactly this, but
// you can't have multiple sub-commands in a single command.
//
// What we do, then, is take the optional modules as if they were sub-commands, but we use a Clap
// `raw` argument to collect all the module commands and their options into a single string. This
// string is then parsed manually (using a secondary Clap `Parser`, the `SequencerModule` type) when
// the user calls `modules()`.
//
// One slightly unfortunate consequence of this is that the auto-generated help documentation for
// `SequencerModule` is not included in the help for this top-level type. Users can still get at the
// help for individual modules by passing `help` as a subcommand, as in
// `sequencer [options] -- help` or `sequencer [options] -- help <module>`. This means that IT IS
// BEST NOT TO ADD REQUIRED ARGUMENTS TO THIS TYPE, since the required arguments will be required
// even if the user is only asking for help on a module. Try to give every argument on this type a
// default value, even if it is a bit arbitrary.
#[derive(Parser, Clone, Debug)]
pub struct Options {
    /// Unique identifier for this instance of the sequencer network.
    #[clap(long, env = "ESPRESSO_SEQUENCER_CHAIN_ID", default_value = "0")]
    pub chain_id: u16,

    /// URL of the HotShot orchestrator.
    #[clap(
        short,
        long,
        env = "ESPRESSO_SEQUENCER_ORCHESTRATOR_URL",
        default_value = "http://localhost:8080"
    )]
    pub orchestrator_url: Url,

    /// URL of the HotShot DA web server.
    #[clap(
        short,
        long,
        env = "ESPRESSO_SEQUENCER_DA_SERVER_URL",
        default_value = "http://localhost:8081"
    )]
    pub da_server_url: Url,

    /// URL of the HotShot consensus web server.
    #[clap(
        short,
        long,
        env = "ESPRESSO_SEQUENCER_CONSENSUS_SERVER_URL",
        default_value = "http://localhost:8082"
    )]
    pub consensus_server_url: Url,

    /// URL of the Light Client State Relay Server
    #[clap(
        short,
        long,
        env = "ESPRESSO_STATE_RELAY_SERVER_URL",
        default_value = "http://localhost:8083"
    )]
    pub state_relay_server_url: Url,

    /// The amount of time to wait between each request to the HotShot
    /// consensus or DA web servers during polling.
    #[clap(
        short,
        long,
        env = "ESPRESSO_SEQUENCER_WEBSERVER_POLL_INTERVAL",
        default_value = "100ms",
        value_parser = parse_duration
    )]
    pub webserver_poll_interval: Duration,

<<<<<<< HEAD
    /// Start consensus from a saved state, instead of the genesis state.
    ///
    /// The value of this option is merely a commitment to a leaf. The leaf itself is expected to be
    /// fetched at runtime, either from local storage, if this node was previously run with `query`
    /// and the required leaf is available in the database, or from an external query service. In
    /// the latter case, `query-service-url` must be provided.
    #[clap(long, env = "ESPRESSO_SEQUENCER_SAVED_LEAF")]
    pub saved_leaf: Option<Commitment<Leaf>>,

    /// Optional external query service to fetch `saved-leaf` from.
    #[clap(long, env = "ESPRESSO_SEQUENCER_URL")]
    pub query_service_url: Option<Url>,

=======
    // Sequencer Private Staking key
    #[clap(short, long, env = "ESPRESSO_SEQUENCER_PRIVATE_STAKING_KEY")]
    pub private_staking_key: BLSPrivKey,
>>>>>>> e900397f
    /// Add optional modules to the service.
    ///
    /// Modules are added by specifying the name of the module followed by it's arguments, as in
    ///
    /// sequencer [options] -- api --port 3000
    ///
    /// to run the API module with port 3000.
    ///
    /// To see a list of available modules and their arguments, use
    ///
    /// sequencer -- help
    ///
    /// Multiple modules can be specified, provided they are separated by --
    #[clap(raw = true)]
    modules: Vec<String>,
}

impl Options {
    pub fn modules(&self) -> Modules {
        ModuleArgs(self.modules.clone()).parse()
    }
}

#[derive(Clone, Debug, Snafu)]
pub struct ParseDurationError {
    reason: String,
}

pub fn parse_duration(s: &str) -> Result<Duration, ParseDurationError> {
    ClDuration::from_str(s)
        .map(Duration::from)
        .map_err(|err| ParseDurationError {
            reason: err.to_string(),
        })
}

#[derive(Clone, Debug)]
struct ModuleArgs(Vec<String>);

impl ModuleArgs {
    fn parse(&self) -> Modules {
        match self.try_parse() {
            Ok(modules) => modules,
            Err(err) => err.exit(),
        }
    }

    fn try_parse(&self) -> Result<Modules, clap::Error> {
        let mut modules = Modules::default();
        let mut curr = self.0.clone();
        let mut provided = Default::default();

        while !curr.is_empty() {
            // The first argument (the program name) is used only for help generation. We include a
            // `--` so that the generated usage will look like `sequencer -- <command>` which is the
            // way these commands must be invoked due to the use of `raw` arguments.
            let module = SequencerModule::try_parse_from(
                once("sequencer --").chain(curr.iter().map(|s| s.as_str())),
            )?;
            match module {
                SequencerModule::Storage(m) => {
                    curr = m.add(&mut modules.storage_fs, &mut provided)?
                }
                SequencerModule::StorageFs(m) => {
                    curr = m.add(&mut modules.storage_fs, &mut provided)?
                }
                SequencerModule::StorageSql(m) => {
                    curr = m.add(&mut modules.storage_sql, &mut provided)?
                }
                SequencerModule::Http(m) => curr = m.add(&mut modules.http, &mut provided)?,
                SequencerModule::Query(m) => curr = m.add(&mut modules.query, &mut provided)?,
                SequencerModule::Submit(m) => curr = m.add(&mut modules.submit, &mut provided)?,
                SequencerModule::Status(m) => curr = m.add(&mut modules.status, &mut provided)?,
            }
        }

        Ok(modules)
    }
}

trait ModuleInfo: Args + FromArgMatches {
    const NAME: &'static str;
    fn requires() -> Vec<&'static str>;
}

macro_rules! module {
    ($name:expr, $opt:ty $(,requires: $($req:expr),*)?) => {
        impl ModuleInfo for $opt {
            const NAME: &'static str = $name;

            fn requires() -> Vec<&'static str> {
                vec![$($($req),*)?]
            }
        }
    };
}

module!("storage-fs", persistence::fs::Options);
module!("storage-sql", persistence::sql::Options);
module!("http", api::options::Http);
module!("query", api::options::Query, requires: "http");
module!("submit", api::options::Submit, requires: "http");
module!("status", api::options::Status, requires: "http");

#[derive(Clone, Debug, Args)]
struct Module<Options: ModuleInfo> {
    #[clap(flatten)]
    options: Box<Options>,

    /// Add more optional modules.
    #[clap(raw = true)]
    modules: Vec<String>,
}

impl<Options: ModuleInfo> Module<Options> {
    /// Add this as an optional module. Return the next optional module args.
    fn add(
        self,
        options: &mut Option<Options>,
        provided: &mut HashSet<&'static str>,
    ) -> Result<Vec<String>, clap::Error> {
        if options.is_some() {
            return Err(clap::Error::raw(
                ErrorKind::TooManyValues,
                format!("optional module {} can only be started once", Options::NAME),
            ));
        }
        for req in Options::requires() {
            if !provided.contains(&req) {
                return Err(clap::Error::raw(
                    ErrorKind::MissingRequiredArgument,
                    format!("module {} is missing required module {req}", Options::NAME),
                ));
            }
        }
        *options = Some(*self.options);
        provided.insert(Options::NAME);
        Ok(self.modules)
    }
}

#[derive(Clone, Debug, Parser)]
enum SequencerModule {
    /// Run an HTTP server.
    ///
    /// The basic HTTP server comes with healthcheck and version endpoints. Add additional endpoints
    /// by enabling additional modules:
    /// * query: add query service endpoints
    /// * submit: add transaction submission endpoints
    Http(Module<api::options::Http>),
    /// Alias for storage-fs.
    Storage(Module<persistence::fs::Options>),
    /// Use the file system for persistent storage.
    StorageFs(Module<persistence::fs::Options>),
    /// Use a Postgres database for persistent storage.
    StorageSql(Module<persistence::sql::Options>),
    /// Run the query API module.
    ///
    /// This module requires the http module to be started.
    Query(Module<api::options::Query>),
    /// Run the transaction submission API module.
    ///
    /// This module requires the http module to be started.
    Submit(Module<api::options::Submit>),
    /// Run the status API module.
    ///
    /// This module requires the http module to be started.
    Status(Module<api::options::Status>),
}

#[derive(Clone, Debug, Default)]
pub struct Modules {
    pub storage_fs: Option<persistence::fs::Options>,
    pub storage_sql: Option<persistence::sql::Options>,
    pub http: Option<api::options::Http>,
    pub query: Option<api::options::Query>,
    pub submit: Option<api::options::Submit>,
    pub status: Option<api::options::Status>,
}<|MERGE_RESOLUTION|>--- conflicted
+++ resolved
@@ -1,11 +1,8 @@
 use crate::{api, persistence, Leaf};
 use clap::{error::ErrorKind, Args, FromArgMatches, Parser};
 use cld::ClDuration;
-<<<<<<< HEAD
 use commit::Commitment;
-=======
 use hotshot_types::signature_key::BLSPrivKey;
->>>>>>> e900397f
 use snafu::Snafu;
 use std::collections::HashSet;
 use std::iter::once;
@@ -85,7 +82,6 @@
     )]
     pub webserver_poll_interval: Duration,
 
-<<<<<<< HEAD
     /// Start consensus from a saved state, instead of the genesis state.
     ///
     /// The value of this option is merely a commitment to a leaf. The leaf itself is expected to be
@@ -99,11 +95,10 @@
     #[clap(long, env = "ESPRESSO_SEQUENCER_URL")]
     pub query_service_url: Option<Url>,
 
-=======
     // Sequencer Private Staking key
     #[clap(short, long, env = "ESPRESSO_SEQUENCER_PRIVATE_STAKING_KEY")]
     pub private_staking_key: BLSPrivKey,
->>>>>>> e900397f
+
     /// Add optional modules to the service.
     ///
     /// Modules are added by specifying the name of the module followed by it's arguments, as in
