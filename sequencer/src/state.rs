use crate::{chain_variables::ChainVariables, Error, Header, Payload};
use commit::{Commitment, Committable};
use ethers::prelude::BlockNumber;
use hotshot::traits::State as HotShotState;
use hotshot_types::data::ViewNumber;
use serde::{Deserialize, Serialize};
use std::fmt::Debug;

#[derive(Default, Serialize, Deserialize, Clone, Debug, Hash, PartialEq, Eq)]
pub struct State {
    chain_variables: ChainVariables,
    ethereum_block_tag: BlockNumber,
}

impl HotShotState for State {
    type Error = Error;

    type BlockHeader = Header;
    type BlockPayload = Payload;

    type Time = ViewNumber;

<<<<<<< HEAD
    // fn validate_block(&self, _header: &Self::BlockHeader, _view_number: &Self::Time) -> bool {
    //     unimplemented!("Using sequencing consensus, no validation")
    // }

    // fn initialize() -> Self {
    //     Default::default()
    // }

    // // This function is called exactly once, with the first block.
    // fn append(
    //     &self,
    //     _header: &Self::BlockHeader,
    //     _view_number: &Self::Time,
    // ) -> Result<Self, Self::Error> {
    //     Ok(self.clone())
    // }

    fn on_commit(&self) {}

    fn validate_and_apply_header(
        &self,
        proposed_header: &Self::BlockHeader,
        parent_header: &Self::BlockHeader,
        view_number: &Self::Time,
    ) -> Result<Self, Self::Error> {
        todo!()
=======
    fn on_commit(&self) {}

    fn validate_and_apply_header(
        &self,
        _proposed_header: &Self::BlockHeader,
        _parent_header: &Self::BlockHeader,
        _view_number: &Self::Time,
    ) -> Result<Self, Self::Error> {
        todo!("Tracking issue: [https://github.com/EspressoSystems/espresso-sequencer/issues/968]")
>>>>>>> 01d7fcb4
    }
}

// Required for TestableState
#[cfg(any(test, feature = "testing"))]
impl std::fmt::Display for State {
    fn fmt(&self, f: &mut std::fmt::Formatter<'_>) -> std::fmt::Result {
        write!(f, "{self:#?}")
    }
}

#[cfg(any(test, feature = "testing"))]
impl hotshot_types::traits::state::TestableState for State {
    fn create_random_transaction(
        _state: Option<&Self>,
        rng: &mut dyn rand::RngCore,
        _padding: u64,
    ) -> crate::Transaction {
        crate::Transaction::random(rng)
    }
}

impl Committable for State {
    fn commit(&self) -> Commitment<Self> {
        unimplemented!("Not used in sequencing consensus")
    }
}<|MERGE_RESOLUTION|>--- conflicted
+++ resolved
@@ -20,34 +20,6 @@
 
     type Time = ViewNumber;
 
-<<<<<<< HEAD
-    // fn validate_block(&self, _header: &Self::BlockHeader, _view_number: &Self::Time) -> bool {
-    //     unimplemented!("Using sequencing consensus, no validation")
-    // }
-
-    // fn initialize() -> Self {
-    //     Default::default()
-    // }
-
-    // // This function is called exactly once, with the first block.
-    // fn append(
-    //     &self,
-    //     _header: &Self::BlockHeader,
-    //     _view_number: &Self::Time,
-    // ) -> Result<Self, Self::Error> {
-    //     Ok(self.clone())
-    // }
-
-    fn on_commit(&self) {}
-
-    fn validate_and_apply_header(
-        &self,
-        proposed_header: &Self::BlockHeader,
-        parent_header: &Self::BlockHeader,
-        view_number: &Self::Time,
-    ) -> Result<Self, Self::Error> {
-        todo!()
-=======
     fn on_commit(&self) {}
 
     fn validate_and_apply_header(
@@ -57,7 +29,6 @@
         _view_number: &Self::Time,
     ) -> Result<Self, Self::Error> {
         todo!("Tracking issue: [https://github.com/EspressoSystems/espresso-sequencer/issues/968]")
->>>>>>> 01d7fcb4
     }
 }
 
