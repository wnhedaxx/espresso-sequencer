--- conflicted
+++ resolved
@@ -17,15 +17,6 @@
         ::ethers::contract::Lazy::new(|| {
             ::ethers::core::utils::__serde_json::from_str(__ABI).expect("ABI is always valid")
         });
-<<<<<<< HEAD
-    #[doc = r" Bytecode of the #name contract"]
-    pub static BYTESLIB_BYTECODE: ethers::contract::Lazy<ethers::core::types::Bytes> =
-        ethers::contract::Lazy::new(|| {
-            "0x60566037600b82828239805160001a607314602a57634e487b7160e01b600052600060045260246000fd5b30600052607381538281f3fe73000000000000000000000000000000000000000030146080604052600080fdfea2646970667358221220d4d0f5f46581c2c590550010a4fd1cf59915a1fb509bbb783669b9aa45ebd11764736f6c63430008120033" . parse () . expect ("invalid bytecode")
-        });
-    pub struct BytesLib<M>(ethers::contract::Contract<M>);
-    impl<M> Clone for BytesLib<M> {
-=======
     #[rustfmt::skip]
     const __BYTECODE: &[u8] = &[
         96,
@@ -267,7 +258,6 @@
         ::ethers::core::types::Bytes::from_static(__DEPLOYED_BYTECODE);
     pub struct BytesLib<M>(::ethers::contract::Contract<M>);
     impl<M> ::core::clone::Clone for BytesLib<M> {
->>>>>>> 4773d2ee
         fn clone(&self) -> Self {
             Self(::core::clone::Clone::clone(&self.0))
         }
